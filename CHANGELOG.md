## 0.10.0 [unreleased]

<<<<<<< HEAD
### Bug Fixes

1. [#94](https://github.com/InfluxCommunity/influxdb3-go/pull/94): Resource leak from unclosed `Response`
=======
### CI

1. [#95](https://github.com/InfluxCommunity/influxdb3-go/pull/95): Add `golangci-lint` to CI
>>>>>>> 5b9dc92f

## 0.9.0 [2024-08-12]

### Features

1. [#87](https://github.com/InfluxCommunity/influxdb3-go/pull/87): Add Cloud Dedicated database creation support
1. [#91](https://github.com/InfluxCommunity/influxdb3-go/pull/91): Add Edge (OSS) authentication support.

### Bug Fixes

1. [#89](https://github.com/InfluxCommunity/influxdb3-go/pull/89): InfluxDB Edge (OSS) error handling

## 0.8.0 [2024-06-24]

### Features

1. [#85](https://github.com/InfluxCommunity/influxdb3-go/pull/85): Add standard `user-agent` header to gRPC requests.
1. [#86](https://github.com/InfluxCommunity/influxdb3-go/pull/86): Add Serverless bucket creation support

## 0.7.0 [2024-04-16]

### Features

1. [#74](https://github.com/InfluxCommunity/influxdb3-go/pull/74): Use `log/slog` to print debug information instead of `fmt.Printf`
1. [#76](https://github.com/InfluxCommunity/influxdb3-go/pull/76): Add custom headers support for queries (gRPC requests)

### Bug Fixes

1. [#71](https://github.com/InfluxCommunity/influxdb3-go/pull/71): Rename `FlightSQL` constant to `SQL`

### Others

1. [#68](https://github.com/InfluxCommunity/influxdb3-go/pull/68): Upgrade Go version to 1.22.

## 0.6.0 [2024-03-01]

### Features

1. [#56](https://github.com/InfluxCommunity/influxdb3-go/pull/56): Add support for named query parameters

### Bug Fixes

1. [#59](https://github.com/InfluxCommunity/influxdb3-go/pull/59): Export Default Tags from package

## 0.5.0 [2023-12-05]

### Features

1. [#50](https://github.com/InfluxCommunity/influxdb3-go/pull/50): Default Tags for Writes

## 0.4.0 [2023-11-03]

### Features

1. [#45](https://github.com/InfluxCommunity/influxdb3-go/pull/45): Add structured query support

### Docs

1. [#45](https://github.com/InfluxCommunity/influxdb3-go/pull/45): Add downsampling example

## 0.3.0 [2023-10-02]

### Features

1. [#36](https://github.com/InfluxCommunity/influxdb3-go/pull/36): Add client creation from connection string
and environment variables.

### Bug Fixes

1. [#37](https://github.com/InfluxCommunity/influxdb3-go/pull/37): `runtime error` for iterating Arrow Record without rows

## 0.2.0 [2023-08-11]

### Features

1. [#30](https://github.com/InfluxCommunity/influxdb3-go/pull/30): Add custom HTTP headers support

### Breaking Changes

1. [#31](https://github.com/InfluxCommunity/influxdb3-go/pull/31): Changed package to `influxdb3`.
Renamed config types and some options.

## 0.1.0 [2023-06-09]

- initial release of new client version
- write using v2 api
- query using SQL
- query using influxQL<|MERGE_RESOLUTION|>--- conflicted
+++ resolved
@@ -1,14 +1,13 @@
 ## 0.10.0 [unreleased]
 
-<<<<<<< HEAD
 ### Bug Fixes
 
 1. [#94](https://github.com/InfluxCommunity/influxdb3-go/pull/94): Resource leak from unclosed `Response`
-=======
+
 ### CI
 
 1. [#95](https://github.com/InfluxCommunity/influxdb3-go/pull/95): Add `golangci-lint` to CI
->>>>>>> 5b9dc92f
+
 
 ## 0.9.0 [2024-08-12]
 
